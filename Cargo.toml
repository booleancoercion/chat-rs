--- conflicted
+++ resolved
@@ -16,8 +16,5 @@
 k256 = { version="0.5.10", features=["ecdh"] }
 hkdf = "0.10.0"
 sha2 = "0.9.2"
-<<<<<<< HEAD
 anyhow = "1.0.35"
-=======
-iced = "0.2.0"
->>>>>>> 44e2e09f
+iced = "0.2.0"